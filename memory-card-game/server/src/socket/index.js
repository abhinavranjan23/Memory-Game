const { Game } = require("../models/Game.js");
const { User } = require("../models/User.js");
const { GameEngine } = require("./gameEngine.js");
const { authenticateSocket } = require("../middleware/auth.js");

const activeGames = new Map(); // roomId -> GameEngine
const userSockets = new Map(); // userId -> socketId
const socketUsers = new Map(); // socketId -> userId
const activePlayers = new Set(); // Set of active user IDs

function initializeSocket(io) {
  // Authentication middleware
  io.use(authenticateSocket);

  io.on("connection", (socket) => {
    console.log(`User connected: ${socket.username} (${socket.id})`);

    if (socket.userId) {
      userSockets.set(socket.userId, socket.id);
      socketUsers.set(socket.id, socket.userId);
      activePlayers.add(socket.userId);

      console.log(`Active players count: ${activePlayers.size}`);
      // Emit active players count to all clients
      io.emit("active-players", { count: activePlayers.size });
    }

    //socket listen to get active players count
    socket.on("get-active-players", () => {
      io.emit("active-players", { count: activePlayers.size });
    });

    // Join a game room
    socket.on("join-room", async (data) => {
      try {
        console.log(`Join room request from ${socket.username}:`, data);
        const { roomId, password } = data;

        if (!roomId) {
          console.log("Join room error: Room ID is required");
          socket.emit("error", { message: "Room ID is required" });
          socket.emit("join-room-error", { message: "Room ID is required" });
          return;
        }

        // Leave current room if switching to a different room
        if (socket.currentRoom && socket.currentRoom !== roomId) {
          await handleLeaveRoom(socket, socket.currentRoom);
        }

        // Find the game
        let game = await Game.findOne({ roomId });

        if (!game) {
          // Create new game if it doesn't exist
          game = new Game({
            roomId,
            settings: {
              boardSize: "4x4", // Fixed: using string enum value instead of number
              theme: "emojis",
              gameMode: "classic",
              timeLimit: 300,
              maxPlayers: 2,
              powerUpsEnabled: true,
              chatEnabled: true,
              isRanked: true,
            },
            isPrivate: !!password,
            password: password || undefined,
          });
          await game.save();
        }

        // Check password for private rooms
        if (game.isPrivate && game.password && game.password !== password) {
          console.log(`Join room error: Invalid password for room ${roomId}`);
          socket.emit("error", { message: "Invalid room password" });
          socket.emit("join-room-error", { message: "Invalid room password" });
          return;
        }

        // Attempt to add player atomically to avoid version conflicts
        const existingPlayer = game.players.find((p) => p.userId === socket.userId);
        if (!existingPlayer) {
          try {
            const updatedGameForJoin = await Game.findOneAndUpdate(
              {
                roomId,
                $expr: { $lt: [{ $size: "$players" }, "$settings.maxPlayers"] },
                "players.userId": { $ne: socket.userId },
              },
              {
                $push: {
                  players: {
                    userId: socket.userId,
                    username: socket.username,
                    avatar: socket.data?.avatar,
                    isReady: false,
                    score: 0,
                    matches: 0,
                    flips: 0,
                    powerUps: [],
                    memoryMeter: 0,
                    isCurrentTurn: false,
                    matchStreak: 0,
                  },
                },
              },
              { new: true }
            );

            if (updatedGameForJoin) {
              game = updatedGameForJoin;
            } else {
              // Determine why update failed
              const alreadyInGame = await Game.exists({
                roomId,
                "players.userId": socket.userId,
              });
              if (alreadyInGame) {
                game = await Game.findOne({ roomId });
              } else {
                const isFull = await Game.exists({
                  roomId,
                  $expr: { $gte: [{ $size: "$players" }, "$settings.maxPlayers"] },
                });
                if (isFull) {
                  console.log(`Join room error: Room ${roomId} is full`);
                  socket.emit("error", { message: "Room is full" });
                  socket.emit("join-room-error", { message: "Room is full" });
                  return;
                }
                // Fallback: fetch latest game state
                game = await Game.findOne({ roomId });
              }
            }
          } catch (error) {
            console.log(`Join room error: ${error.message}`);
            socket.emit("error", { message: error.message });
            socket.emit("join-room-error", { message: error.message });
            return;
          }
        }

        // Join the socket room
        socket.join(roomId);
        socket.currentRoom = roomId;

        // Initialize game engine if not exists
        if (!activeGames.has(roomId)) {
          const gameEngine = new GameEngine(roomId, io);
          activeGames.set(roomId, gameEngine);
        }

        // Emit successful join
        const freshGame = await Game.findOne({ roomId });
        const joinData = {
          roomId,
          game: {
            roomId: freshGame.roomId,
            players: freshGame.players,
            gameState: freshGame.gameState,
            settings: freshGame.settings,
            chat: freshGame.chat.slice(-50),
          },
        };

        socket.emit("room-joined", joinData);
        // Also emit joined-room for backward compatibility
        socket.emit("joined-room", joinData);

        // Notify other players
        socket.to(roomId).emit("player-joined", {
          player: {
            userId: socket.userId,
            username: socket.username,
            avatar: socket.data?.avatar,
            isReady: false,
          },
        });

        // Notify all clients about the room update
        io.emit("room-updated", {
          roomId: game.roomId,
          playerCount: game.players.length,
          maxPlayers: game.settings.maxPlayers,
          isJoinable: game.players.length < game.settings.maxPlayers,
          gameMode: game.settings.gameMode,
          status: game.gameState.status,
          isPrivate: game.isPrivate,
        });

        // Auto-start game if room has reached max players (usually 2)
        if (
          game.players.length >= game.settings.maxPlayers &&
          game.gameState.status === "waiting"
        ) {
          try {
            const updatedGame = await Game.findOneAndUpdate(
              {
                roomId,
                "gameState.status": "waiting",
                $expr: { $gte: [{ $size: "$players" }, "$settings.maxPlayers"] },
              },
              {
                $set: { "players.$[].isReady": true, "gameState.status": "starting" },
              },
              { new: true }
            );

            if (updatedGame) {
              io.to(roomId).emit("game-start", {
                roomId: updatedGame.roomId,
                players: updatedGame.players,
                gameState: updatedGame.gameState,
              });

              // Also emit game-started for backward compatibility
              io.to(roomId).emit("game-started", {
                roomId: updatedGame.roomId,
                players: updatedGame.players,
                gameState: updatedGame.gameState,
              });

              const gameEngine = activeGames.get(roomId);
              if (gameEngine) {
                try {
                  await gameEngine.startGame();
                } catch (e) {
                  console.warn("Auto-start game warning:", e.message);
                }
              }
            } else {
              // If already starting/playing, do not error; just echo state
              const current = await Game.findOne({ roomId });
              if (current && ["starting", "playing"].includes(current.gameState.status)) {
                io.to(roomId).emit("game-start", {
                  roomId: current.roomId,
                  players: current.players,
                  gameState: current.gameState,
                });
              }
            }
          } catch (autoStartError) {
            console.error("Auto-start game error:", autoStartError);
          }
        }

        console.log(`${socket.username} joined room ${roomId}`);
      } catch (error) {
        console.error("Join room error:", error);
        const errorMessage = error.message || "Failed to join room";
        console.log(`Join room error: ${errorMessage}`);
        socket.emit("error", { message: errorMessage });
        socket.emit("join-room-error", { message: errorMessage });
      }
    });

    // Leave current room
    socket.on("leave-room", async () => {
      if (socket.currentRoom) {
        await handleLeaveRoom(socket, socket.currentRoom);
      }
    });

    // Start game event handler
    socket.on("start-game", async (data) => {
      if (!socket.currentRoom) {
        socket.emit("error", { message: "Not in a room" });
        return;
      }

      try {
<<<<<<< HEAD
        const game = await Game.findOne({ roomId: socket.currentRoom });
        if (!game) {
          socket.emit("error", { message: "Game not found" });
          return;
        }

        // Set all players as ready
        game.players.forEach((player) => {
          player.isReady = true;
        });
        game.gameState.status = "starting";
        await game.save();

        // Emit game-start event to all players in the room
=======
        // Atomically mark all players ready and move to starting if still waiting and has enough players
        const updatedGame = await Game.findOneAndUpdate(
          {
            roomId: socket.currentRoom,
            "gameState.status": "waiting",
            $expr: { $gte: [{ $size: "$players" }, "$settings.maxPlayers"] },
          },
          { $set: { "players.$[].isReady": true, "gameState.status": "starting" } },
          { new: true }
        );

        if (!updatedGame) {
          // Fetch current game state and emit without error to avoid noisy client errors
          const current = await Game.findOne({ roomId: socket.currentRoom });
          if (current && ["starting", "playing"].includes(current.gameState.status)) {
            io.to(socket.currentRoom).emit("game-start", {
              roomId: current.roomId,
              players: current.players,
              gameState: current.gameState,
            });
          }
          return;
        }

>>>>>>> 29fc19f4
        io.to(socket.currentRoom).emit("game-start", {
          roomId: updatedGame.roomId,
          players: updatedGame.players,
          gameState: updatedGame.gameState,
        });

        // Start the game
        const gameEngine = activeGames.get(socket.currentRoom);
        if (gameEngine) {
          await gameEngine.startGame();
        }
      } catch (error) {
        console.error("Start game error:", error);
        socket.emit("error", { message: "Failed to start game" });
      }
    });

    // Toggle ready status
    socket.on("toggle-ready", async () => {
      if (!socket.currentRoom) {
        socket.emit("error", { message: "Not in a room" });
        return;
      }

      try {
        const game = await Game.findOne({ roomId: socket.currentRoom });
        if (!game) {
          socket.emit("error", { message: "Game not found" });
          return;
        }

        game.togglePlayerReady(socket.userId);
        await game.save();

        // Emit updated game state
        io.to(socket.currentRoom).emit("game-state", {
          players: game.players,
          gameState: game.gameState,
        });

        // Start game if all players are ready
        if (game.gameState.status === "starting") {
          const gameEngine = activeGames.get(socket.currentRoom);
          if (gameEngine) {
            await gameEngine.startGame();
          }
        }
      } catch (error) {
        console.error("Toggle ready error:", error);
        socket.emit("error", { message: "Failed to toggle ready status" });
      }
    });

    // Flip a card
    socket.on("flip-card", async (data) => {
      const { cardId } = data;
      const gameEngine = activeGames.get(socket.currentRoom);

      if (!gameEngine) {
        socket.emit("error", { message: "Game not active" });
        return;
      }

      try {
        await gameEngine.flipCard(socket.userId, cardId);
      } catch (error) {
        socket.emit("error", { message: error.message });
      }
    });

    // Use a power-up
    socket.on("use-powerup", async (data) => {
      const { powerUpType, target } = data;
      const gameEngine = activeGames.get(socket.currentRoom);

      if (!gameEngine) {
        socket.emit("error", { message: "Game not active" });
        return;
      }

      try {
        await gameEngine.usePowerUp(socket.userId, powerUpType, target);
      } catch (error) {
        socket.emit("error", { message: error.message });
      }
    });

    // Send chat message
    socket.on("send-chat", async (data) => {
      if (!socket.currentRoom) {
        socket.emit("error", { message: "Not in a room" });
        return;
      }

      try {
        const { message } = data;

        if (!message || message.trim().length === 0) {
          socket.emit("error", { message: "Message cannot be empty" });
          return;
        }

        if (message.length > 500) {
          socket.emit("error", { message: "Message too long" });
          return;
        }

        const game = await Game.findOne({ roomId: socket.currentRoom });
        if (!game) {
          socket.emit("error", { message: "Game not found" });
          return;
        }

        if (!game.settings.chatEnabled) {
          socket.emit("error", { message: "Chat is disabled in this room" });
          return;
        }

        game.addChatMessage(socket.userId, socket.username, message.trim());
        await game.save();

        // Broadcast chat message
        io.to(socket.currentRoom).emit("chat-message", {
          id: game.chat[game.chat.length - 1].id,
          userId: socket.userId,
          username: socket.username,
          message: message.trim(),
          timestamp: new Date(),
          type: "user",
        });
      } catch (error) {
        console.error("Chat error:", error);
        socket.emit("error", { message: "Failed to send message" });
      }
    });

    // Get available rooms
    socket.on("get-rooms", async () => {
      try {
        const rooms = await Game.find({
          "gameState.status": { $in: ["waiting", "starting"] },
          isPrivate: false,
        })
          .limit(20)
          .select("roomId players gameState settings createdAt")
          .sort({ createdAt: -1 })
          .exec();

        // Emit to the requesting client
        socket.emit("rooms-list", {
          rooms: rooms.map((game) => ({
            roomId: game.roomId,
            playerCount: game.players.length,
            maxPlayers: game.settings.maxPlayers,
            gameMode: game.settings.gameMode,
            boardSize: game.settings.boardSize,
            theme: game.settings.theme,
            status: game.gameState.status,
            isJoinable: game.players.length < game.settings.maxPlayers,
            players: game.players.map((p) => ({
              userId: p.userId,
              username: p.username,
              avatar: p.avatar,
              isHost: p.isHost,
            })),
            createdAt: game.createdAt,
          })),
        });

        // Also emit individual room-updated events for each room
        // This ensures clients get real-time updates for each room
        rooms.forEach((game) => {
          io.emit("room-updated", {
            roomId: game.roomId,
            playerCount: game.players.length,
            maxPlayers: game.settings.maxPlayers,
            isJoinable: game.players.length < game.settings.maxPlayers,
            gameMode: game.settings.gameMode,
            status: game.gameState.status,
            boardSize: game.settings.boardSize,
            theme: game.settings.theme,
            createdAt: game.createdAt,
          });
        });
      } catch (error) {
        console.error("Get rooms error:", error);
        socket.emit("error", { message: "Failed to fetch rooms" });
      }
    });

    // Create private room
    socket.on("create-private-room", async (data) => {
      try {
        const { password, settings = {} } = data;
        const roomId = generateRoomId();

        const gameSettings = {
          boardSize: settings.boardSize || "4x4", // Fixed: using string enum value instead of number
          theme: settings.theme || "emojis",
          gameMode: settings.gameMode || "classic",
          timeLimit: settings.timeLimit || 300,
          maxPlayers: settings.maxPlayers || 2,
          powerUpsEnabled: settings.powerUpsEnabled !== false,
          chatEnabled: settings.chatEnabled !== false,
          isRanked: settings.isRanked !== false,
        };

        const game = new Game({
          roomId,
          settings: gameSettings,
          isPrivate: true,
          password: password || undefined,
        });

        // Add creator as first player
        game.addPlayer(socket.userId, socket.username, socket.data?.avatar);
        await game.save();

        socket.emit("private-room-created", {
          roomId,
          password,
          settings: gameSettings,
        });

        // Emit room-updated event for the new private room
        io.emit("room-updated", {
          roomId: game.roomId,
          playerCount: game.players.length,
          maxPlayers: game.settings.maxPlayers,
          isJoinable: game.players.length < game.settings.maxPlayers,
          gameMode: game.settings.gameMode,
          status: game.gameState.status,
          boardSize: game.settings.boardSize,
          theme: game.settings.theme,
          isPrivate: true,
          createdAt: game.createdAt,
        });

        console.log(`Private room ${roomId} created by ${socket.username}`);
      } catch (error) {
        console.error("Create private room error:", error);
        socket.emit("error", { message: "Failed to create private room" });
      }
    });

    // Handle disconnection
    socket.on("disconnect", async () => {
      console.log(`User disconnected: ${socket.username} (${socket.id})`);

      if (socket.userId) {
        userSockets.delete(socket.userId);
        socketUsers.delete(socket.id);
        activePlayers.delete(socket.userId);

        // Emit updated active players count to all clients
        io.emit("active-players", { count: activePlayers.size });
      }

      if (socket.currentRoom) {
        await handleLeaveRoom(socket, socket.currentRoom);
      }
    });
  });

  // Helper function to handle leaving room
  async function handleLeaveRoom(socket, roomId) {
    try {
      // Atomically pull the player from the room's players list
      const updated = await Game.findOneAndUpdate(
        { roomId },
        { $pull: { players: { userId: socket.userId } } },
        { new: true }
      );

      if (updated) {
        // If game was starting and now lacks required players, revert to waiting and clear readiness
        if (updated.gameState.status === "starting" && updated.players.length < updated.settings.maxPlayers) {
          await Game.findOneAndUpdate(
            { roomId, "gameState.status": "starting" },
            { $set: { "gameState.status": "waiting", "players.$[].isReady": false } }
          );
        }

        // If active game engine exists and the game is playing, notify it about disconnect
        const gameEngine = activeGames.get(roomId);
        if (gameEngine && updated.gameState.status === "playing") {
          try {
            await gameEngine.handlePlayerDisconnect(socket.userId);
          } catch (e) {
            console.error("Game engine disconnect handling error:", e);
          }
        }

        if (updated.players.length === 0) {
          // Delete empty game
          await Game.findOneAndDelete({ roomId });
          activeGames.delete(roomId);
        } else {
          // Notify remaining players
          socket.to(roomId).emit("player-left", {
            userId: socket.userId,
            username: socket.username,
          });

          // Update game state for remaining players
          const fresh = await Game.findOne({ roomId });
          socket.to(roomId).emit("game-state", {
            players: fresh.players,
            gameState: fresh.gameState,
          });
        }
      }

      socket.leave(roomId);
      socket.currentRoom = null;
      console.log(`${socket.username} left room ${roomId}`);
    } catch (error) {
      console.error("Leave room error:", error);
    }
  }

  // Helper function to generate room ID
  function generateRoomId() {
    return Math.random().toString(36).substring(2, 8).toUpperCase();
  }
}

// Clean up inactive games periodically
setInterval(async () => {
  try {
    const cutoffTime = new Date(Date.now() - 30 * 60 * 1000); // 30 minutes

    // Remove inactive games
    await Game.deleteMany({
      "gameState.lastActivity": { $lt: cutoffTime },
      "gameState.status": { $in: ["waiting", "starting"] },
    });

    // Clean up active games map
    for (const [roomId, gameEngine] of activeGames) {
      const game = await Game.findOne({ roomId });
      if (!game || game.gameState.status === "finished") {
        activeGames.delete(roomId);
      }
    }
  } catch (error) {
    console.error("Game cleanup error:", error);
  }
}, 5 * 60 * 1000); // Every 5 minutes

module.exports = { initializeSocket };<|MERGE_RESOLUTION|>--- conflicted
+++ resolved
@@ -80,7 +80,9 @@
         }
 
         // Attempt to add player atomically to avoid version conflicts
-        const existingPlayer = game.players.find((p) => p.userId === socket.userId);
+        const existingPlayer = game.players.find(
+          (p) => p.userId === socket.userId
+        );
         if (!existingPlayer) {
           try {
             const updatedGameForJoin = await Game.findOneAndUpdate(
@@ -122,7 +124,9 @@
               } else {
                 const isFull = await Game.exists({
                   roomId,
-                  $expr: { $gte: [{ $size: "$players" }, "$settings.maxPlayers"] },
+                  $expr: {
+                    $gte: [{ $size: "$players" }, "$settings.maxPlayers"],
+                  },
                 });
                 if (isFull) {
                   console.log(`Join room error: Room ${roomId} is full`);
@@ -200,10 +204,15 @@
               {
                 roomId,
                 "gameState.status": "waiting",
-                $expr: { $gte: [{ $size: "$players" }, "$settings.maxPlayers"] },
+                $expr: {
+                  $gte: [{ $size: "$players" }, "$settings.maxPlayers"],
+                },
               },
               {
-                $set: { "players.$[].isReady": true, "gameState.status": "starting" },
+                $set: {
+                  "players.$[].isReady": true,
+                  "gameState.status": "starting",
+                },
               },
               { new: true }
             );
@@ -233,7 +242,10 @@
             } else {
               // If already starting/playing, do not error; just echo state
               const current = await Game.findOne({ roomId });
-              if (current && ["starting", "playing"].includes(current.gameState.status)) {
+              if (
+                current &&
+                ["starting", "playing"].includes(current.gameState.status)
+              ) {
                 io.to(roomId).emit("game-start", {
                   roomId: current.roomId,
                   players: current.players,
@@ -271,22 +283,6 @@
       }
 
       try {
-<<<<<<< HEAD
-        const game = await Game.findOne({ roomId: socket.currentRoom });
-        if (!game) {
-          socket.emit("error", { message: "Game not found" });
-          return;
-        }
-
-        // Set all players as ready
-        game.players.forEach((player) => {
-          player.isReady = true;
-        });
-        game.gameState.status = "starting";
-        await game.save();
-
-        // Emit game-start event to all players in the room
-=======
         // Atomically mark all players ready and move to starting if still waiting and has enough players
         const updatedGame = await Game.findOneAndUpdate(
           {
@@ -294,14 +290,22 @@
             "gameState.status": "waiting",
             $expr: { $gte: [{ $size: "$players" }, "$settings.maxPlayers"] },
           },
-          { $set: { "players.$[].isReady": true, "gameState.status": "starting" } },
+          {
+            $set: {
+              "players.$[].isReady": true,
+              "gameState.status": "starting",
+            },
+          },
           { new: true }
         );
 
         if (!updatedGame) {
           // Fetch current game state and emit without error to avoid noisy client errors
           const current = await Game.findOne({ roomId: socket.currentRoom });
-          if (current && ["starting", "playing"].includes(current.gameState.status)) {
+          if (
+            current &&
+            ["starting", "playing"].includes(current.gameState.status)
+          ) {
             io.to(socket.currentRoom).emit("game-start", {
               roomId: current.roomId,
               players: current.players,
@@ -311,7 +315,7 @@
           return;
         }
 
->>>>>>> 29fc19f4
+        // Emit game-start event to all players in the room
         io.to(socket.currentRoom).emit("game-start", {
           roomId: updatedGame.roomId,
           players: updatedGame.players,
@@ -588,10 +592,18 @@
 
       if (updated) {
         // If game was starting and now lacks required players, revert to waiting and clear readiness
-        if (updated.gameState.status === "starting" && updated.players.length < updated.settings.maxPlayers) {
+        if (
+          updated.gameState.status === "starting" &&
+          updated.players.length < updated.settings.maxPlayers
+        ) {
           await Game.findOneAndUpdate(
             { roomId, "gameState.status": "starting" },
-            { $set: { "gameState.status": "waiting", "players.$[].isReady": false } }
+            {
+              $set: {
+                "gameState.status": "waiting",
+                "players.$[].isReady": false,
+              },
+            }
           );
         }
 
